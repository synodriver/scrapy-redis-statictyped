<<<<<<< HEAD
from collections import Iterable
=======
import json
from collections.abc import Iterable
from scrapy import signals, FormRequest
from scrapy.exceptions import DontCloseSpider
from scrapy.spiders import Spider, CrawlSpider
>>>>>>> 2c8bbe68
import time
from typing import Union, Optional, Generator, NoReturn

from scrapy import signals, Request
from scrapy.crawler import Crawler
from scrapy.settings import Settings
from scrapy.exceptions import DontCloseSpider
from scrapy.spiders import Spider, CrawlSpider
from redis import Redis

from . import connection, defaults
from .utils import bytes_to_str


class RedisMixin(object):
    """Mixin class to implement reading urls from a redis queue."""
    redis_key: str = None
    redis_batch_size: int = None
    redis_encoding: str = None

    # Redis client placeholder.
    server: Redis = None

    # Idle start time
    spider_idle_start_time = int(time.time())
    max_idle_time = None

    def start_requests(self) -> Generator[Request, None, None]:
        """Returns a batch of start requests from redis."""
        return self.next_requests()

    def setup_redis(self, crawler: Optional[Crawler] = None):
        """Setup redis connection and idle signal.

        This should be called after the spider has set its crawler object.
        """
        if self.server is not None:
            return

        if crawler is None:
            # We allow optional crawler argument to keep backwards
            # compatibility.
            # XXX: Raise a deprecation warning.
            crawler = getattr(self, 'crawler', None)

        if crawler is None:
            raise ValueError("crawler is required")

        settings: Settings = crawler.settings

        if self.redis_key is None:
            self.redis_key = settings.get(
                'REDIS_START_URLS_KEY', defaults.START_URLS_KEY,
            )

        self.redis_key = self.redis_key % {'name': self.name}

        if not self.redis_key.strip():
            raise ValueError("redis_key must not be empty")

        if self.redis_batch_size is None:
            # TODO: Deprecate this setting (REDIS_START_URLS_BATCH_SIZE).
            self.redis_batch_size = settings.getint(
                'REDIS_START_URLS_BATCH_SIZE',
                settings.getint('CONCURRENT_REQUESTS'),
            )

        try:
            self.redis_batch_size = int(self.redis_batch_size)
        except (TypeError, ValueError):
            raise ValueError("redis_batch_size must be an integer")

        if self.redis_encoding is None:
            self.redis_encoding = settings.get('REDIS_ENCODING', defaults.REDIS_ENCODING)

        self.logger.info("Reading start URLs from redis key '%(redis_key)s' "
                         "(batch size: %(redis_batch_size)s, encoding: %(redis_encoding)s)",
                         self.__dict__)

        self.server = connection.from_settings(crawler.settings)

        if settings.getbool('REDIS_START_URLS_AS_SET', defaults.START_URLS_AS_SET):
            self.fetch_data = self.server.spop
            self.count_size = self.server.scard
        elif settings.getbool('REDIS_START_URLS_AS_ZSET', defaults.START_URLS_AS_ZSET):
            self.fetch_data = self.pop_priority_queue
            self.count_size = self.server.zcard
        else:
            self.fetch_data = self.pop_list_queue
            self.count_size = self.server.llen

        if self.max_idle_time is None:
            self.max_idle_time = settings.getint(
                "MAX_IDLE_TIME_BEFORE_CLOSE",
                defaults.MAX_IDLE_TIME
            )

        try:
            self.max_idle_time = int(self.max_idle_time)
        except (TypeError, ValueError):
            raise ValueError("max_idle_time must be an integer")

        # The idle signal is called when the spider has no requests left,
        # that's when we will schedule new requests from redis queue
        crawler.signals.connect(self.spider_idle, signal=signals.spider_idle)

    def pop_list_queue(self, redis_key: str, batch_size: int) -> list:
        with self.server.pipeline() as pipe:
            pipe.lrange(redis_key, 0, batch_size - 1)
            pipe.ltrim(redis_key, batch_size, -1)
            datas, _ = pipe.execute()
        return datas

    def pop_priority_queue(self, redis_key: str, batch_size: int) -> list:
        with self.server.pipeline() as pipe:
            pipe.zrevrange(redis_key, 0, batch_size - 1)
            pipe.zremrangebyrank(redis_key, -batch_size, -1)
            datas, _ = pipe.execute()
        return datas

    def next_requests(self) -> Generator[Request, None, None]:
        """Returns a request to be scheduled or none."""
        # XXX: Do we need to use a timeout here?
        found = 0
        datas = self.fetch_data(self.redis_key, self.redis_batch_size)
        for data in datas:
            reqs = self.make_request_from_data(data)
            if isinstance(reqs, Iterable):
                for req in reqs:
                    yield req
                    # XXX: should be here?
                    found += 1
                    self.logger.info(f'start req url:{req.url}')
            elif reqs:
                yield reqs
                found += 1
            else:
                self.logger.debug("Request not made from data: %r", data)

        if found:
            self.logger.debug("Read %s requests from '%s'", found, self.redis_key)

    def make_request_from_data(self, data: Union[str, bytes]) -> Request:
        """Returns a Request instance from data coming from Redis.

        Overriding this function to support the 'json' requested ``data`` that contains
        `url` ,`meta` and other optional parameters. `meta` is a nested json which contains sub-data.

        Along with:
        After accessing the data, sending the FormRequest with `url`, `meta` and addition `formdata`

        For example:
        {"url": "https://exaple.com", "meta": {'job-id':'123xsd', 'start-date':'dd/mm/yy'}, "url_cookie_key":"fertxsas" }

        this data can be accessed from 'scrapy.spider' through response.
        'response.url', 'response.meta', 'response.url_cookie_key'

        Parameters
        ----------
        data : bytes
            Message from redis.

        """
<<<<<<< HEAD
        url = bytes_to_str(data, self.redis_encoding)
        return Request(url, dont_filter=True)
=======
        # url = bytes_to_str(data, self.redis_encoding)
        formatted_data = bytes_to_str(data, self.redis_encoding)

        # change to json array
        parameter = json.loads(formatted_data)
        url = parameter['url']
        del parameter['url']
        metadata = {}
        try:
            metadata = parameter['meta']
            del parameter['meta']
        except:
            pass

        return FormRequest(url, dont_filter=True, formdata=parameter, meta=metadata)
>>>>>>> 2c8bbe68

    def schedule_next_requests(self) -> None:
        """Schedules a request if available"""
        # TODO: While there is capacity, schedule a batch of redis requests.
        for req in self.next_requests():
            self.crawler.engine.crawl(req, spider=self)

    def spider_idle(self) -> NoReturn:
        """
        Schedules a request if available, otherwise waits.
        or close spider when waiting seconds > MAX_IDLE_TIME_BEFORE_CLOSE.
        MAX_IDLE_TIME_BEFORE_CLOSE will not affect SCHEDULER_IDLE_BEFORE_CLOSE.
        """
        if self.server is not None and self.count_size(self.redis_key) > 0:
            self.spider_idle_start_time = int(time.time())
        self.schedule_next_requests()

        idle_time = int(time.time()) - self.spider_idle_start_time
        if self.max_idle_time != 0 and idle_time >= self.max_idle_time:
            return
        raise DontCloseSpider


class RedisSpider(RedisMixin, Spider):
    """Spider that reads urls from redis queue when idle.

    Attributes
    ----------
    redis_key : str (default: REDIS_START_URLS_KEY)
        Redis key where to fetch start URLs from..
    redis_batch_size : int (default: CONCURRENT_REQUESTS)
        Number of messages to fetch from redis on each attempt.
    redis_encoding : str (default: REDIS_ENCODING)
        Encoding to use when decoding messages from redis queue.

    Settings
    --------
    REDIS_START_URLS_KEY : str (default: "<spider.name>:start_urls")
        Default Redis key where to fetch start URLs from..
    REDIS_START_URLS_BATCH_SIZE : int (deprecated by CONCURRENT_REQUESTS)
        Default number of messages to fetch from redis on each attempt.
    REDIS_START_URLS_AS_SET : bool (default: False)
        Use SET operations to retrieve messages from the redis queue. If False,
        the messages are retrieve using the LPOP command.
    REDIS_ENCODING : str (default: "utf-8")
        Default encoding to use when decoding messages from redis queue.

    """

    @classmethod
<<<<<<< HEAD
    def from_crawler(cls, crawler, *args, **kwargs) -> "RedisSpider":
        obj = super().from_crawler(crawler, *args, **kwargs)
=======
    def from_crawler(cls, crawler, *args, **kwargs):
        obj = super(RedisSpider, cls).from_crawler(crawler, *args, **kwargs)
>>>>>>> 2c8bbe68
        obj.setup_redis(crawler)
        return obj


class RedisCrawlSpider(RedisMixin, CrawlSpider):
    """Spider that reads urls from redis queue when idle.

    Attributes
    ----------
    redis_key : str (default: REDIS_START_URLS_KEY)
        Redis key where to fetch start URLs from..
    redis_batch_size : int (default: CONCURRENT_REQUESTS)
        Number of messages to fetch from redis on each attempt.
    redis_encoding : str (default: REDIS_ENCODING)
        Encoding to use when decoding messages from redis queue.

    Settings
    --------
    REDIS_START_URLS_KEY : str (default: "<spider.name>:start_urls")
        Default Redis key where to fetch start URLs from..
    REDIS_START_URLS_BATCH_SIZE : int (deprecated by CONCURRENT_REQUESTS)
        Default number of messages to fetch from redis on each attempt.
    REDIS_START_URLS_AS_SET : bool (default: True)
        Use SET operations to retrieve messages from the redis queue.
    REDIS_ENCODING : str (default: "utf-8")
        Default encoding to use when decoding messages from redis queue.

    """

    @classmethod
<<<<<<< HEAD
    def from_crawler(cls, crawler: Crawler, *args, **kwargs) -> "RedisCrawlSpider":
        obj = super().from_crawler(crawler, *args, **kwargs)
=======
    def from_crawler(cls, crawler, *args, **kwargs):
        obj = super(RedisCrawlSpider, cls).from_crawler(crawler, *args, **kwargs)
>>>>>>> 2c8bbe68
        obj.setup_redis(crawler)
        return obj<|MERGE_RESOLUTION|>--- conflicted
+++ resolved
@@ -1,19 +1,12 @@
-<<<<<<< HEAD
-from collections import Iterable
-=======
 import json
 from collections.abc import Iterable
-from scrapy import signals, FormRequest
-from scrapy.exceptions import DontCloseSpider
-from scrapy.spiders import Spider, CrawlSpider
->>>>>>> 2c8bbe68
 import time
 from typing import Union, Optional, Generator, NoReturn
 
-from scrapy import signals, Request
+from scrapy import signals, FormRequest, Request
+from scrapy.exceptions import DontCloseSpider
+from scrapy.settings import Settings
 from scrapy.crawler import Crawler
-from scrapy.settings import Settings
-from scrapy.exceptions import DontCloseSpider
 from scrapy.spiders import Spider, CrawlSpider
 from redis import Redis
 
@@ -170,10 +163,6 @@
             Message from redis.
 
         """
-<<<<<<< HEAD
-        url = bytes_to_str(data, self.redis_encoding)
-        return Request(url, dont_filter=True)
-=======
         # url = bytes_to_str(data, self.redis_encoding)
         formatted_data = bytes_to_str(data, self.redis_encoding)
 
@@ -189,7 +178,6 @@
             pass
 
         return FormRequest(url, dont_filter=True, formdata=parameter, meta=metadata)
->>>>>>> 2c8bbe68
 
     def schedule_next_requests(self) -> None:
         """Schedules a request if available"""
@@ -240,13 +228,8 @@
     """
 
     @classmethod
-<<<<<<< HEAD
     def from_crawler(cls, crawler, *args, **kwargs) -> "RedisSpider":
         obj = super().from_crawler(crawler, *args, **kwargs)
-=======
-    def from_crawler(cls, crawler, *args, **kwargs):
-        obj = super(RedisSpider, cls).from_crawler(crawler, *args, **kwargs)
->>>>>>> 2c8bbe68
         obj.setup_redis(crawler)
         return obj
 
@@ -277,12 +260,7 @@
     """
 
     @classmethod
-<<<<<<< HEAD
     def from_crawler(cls, crawler: Crawler, *args, **kwargs) -> "RedisCrawlSpider":
         obj = super().from_crawler(crawler, *args, **kwargs)
-=======
-    def from_crawler(cls, crawler, *args, **kwargs):
-        obj = super(RedisCrawlSpider, cls).from_crawler(crawler, *args, **kwargs)
->>>>>>> 2c8bbe68
         obj.setup_redis(crawler)
         return obj