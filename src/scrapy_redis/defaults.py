--- conflicted
+++ resolved
@@ -50,12 +50,10 @@
 START_URLS_KEY = '%(name)s:start_urls'
 START_URLS_AS_SET = False
 START_URLS_AS_ZSET = False
-<<<<<<< HEAD
 
 BLOOMFILTER_CAPACITY = 100000
 BLOOMFILTER_ERROR_RATE = 0.0001
 BLOOMFILTER_HASH_CLS = MMH3HashMap
 BLOOMFILTER_CLS = RedisBloomFilter
-=======
-MAX_IDLE_TIME = 0
->>>>>>> 2c8bbe68
+
+MAX_IDLE_TIME = 0