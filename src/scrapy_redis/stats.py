--- conflicted
+++ resolved
@@ -34,15 +34,11 @@
     def from_crawler(cls, crawler: Crawler) -> "RedisStatsCollector":
         return cls(crawler)
 
-<<<<<<< HEAD
-    def get_value(self, key: AnyStr, default: Optional[int] = None, spider: Optional[Spider] = None) -> Optional[int]:
-=======
     @classmethod
     def from_spider(cls, spider):
         return cls(spider.crawler)
 
-    def get_value(self, key, default=None, spider=None):
->>>>>>> 60675559
+    def get_value(self, key: AnyStr, default: Optional[int] = None, spider: Optional[Spider] = None) -> Optional[int]:
         """Return the value of hash stats"""
         if self.server.hexists(self._get_key(spider), key):
             return int(self.server.hget(self._get_key(spider), key))
@@ -55,13 +51,9 @@
 
     def set_value(self, key: AnyStr, value: Union[AnyStr, int], spider: Optional[Spider] = None):
         """Set the value according to hash key of stats"""
-<<<<<<< HEAD
-        self.server.hset(self._get_key(spider), key, str(value))
-=======
         if isinstance(value, datetime):
             value = value.timestamp()
         self.server.hset(self._get_key(spider), key, value)
->>>>>>> 60675559
 
     def set_stats(self, stats: dict, spider: Optional[Spider] = None):
         """Set all the hash stats"""
@@ -82,13 +74,8 @@
         """Set min value between current and new value"""
         self.set_value(key, min(self.get_value(key, value), value))
 
-<<<<<<< HEAD
     def clear_stats(self, spider: Optional[Spider] = None):
-        """Clarn all the hash stats"""
-=======
-    def clear_stats(self, spider=None):
         """Clear all the hash stats"""
->>>>>>> 60675559
         self.server.delete(self._get_key(spider))
 
     def open_spider(self, spider: Spider):
